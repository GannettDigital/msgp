package parse

import (
<<<<<<< HEAD
	"github.com/GannettDigital/msgp/gen"
=======
	"sort"

	"github.com/tinylib/msgp/gen"
>>>>>>> 7dcb1f1e
)

// This file defines when and how we
// propagate type information from
// one type declaration to another.
// After the processing pass, every
// non-primitive type is marshalled/unmarshalled/etc.
// through a function call. Here, we propagate
// the type information into the caller's type
// tree *if* the child type is simple enough.
//
// For example, types like
//
//    type A [4]int
//
// will get pushed into parent methods,
// whereas types like
//
//    type B [3]map[string]struct{A, B [4]string}
//
// will not.

// this is an approximate measure
// of the number of children in a node
const maxComplex = 5

// begin recursive search for identities with the
// given name and replace them with be
func (f *FileSet) findShim(id string, be *gen.BaseElem) {
	for name, el := range f.Identities {
		pushstate(name)
		switch el := el.(type) {
		case *gen.Struct:
			for i := range el.Fields {
				f.nextShim(&el.Fields[i].FieldElem, id, be)
			}
		case *gen.Array:
			f.nextShim(&el.Els, id, be)
		case *gen.Slice:
			f.nextShim(&el.Els, id, be)
		case *gen.Map:
			f.nextShim(&el.Value, id, be)
		case *gen.Ptr:
			f.nextShim(&el.Value, id, be)
		}
		popstate()
	}
	// we'll need this at the top level as well
	f.Identities[id] = be
}

func (f *FileSet) nextShim(ref *gen.Elem, id string, be *gen.BaseElem) {
	if (*ref).TypeName() == id {
		vn := (*ref).Varname()
		*ref = be.Copy()
		(*ref).SetVarname(vn)
	} else {
		switch el := (*ref).(type) {
		case *gen.Struct:
			for i := range el.Fields {
				f.nextShim(&el.Fields[i].FieldElem, id, be)
			}
		case *gen.Array:
			f.nextShim(&el.Els, id, be)
		case *gen.Slice:
			f.nextShim(&el.Els, id, be)
		case *gen.Map:
			f.nextShim(&el.Value, id, be)
		case *gen.Ptr:
			f.nextShim(&el.Value, id, be)
		}
	}
}

// propInline identifies and inlines candidates
func (f *FileSet) propInline() {
	type gelem struct {
		name string
		el   gen.Elem
	}

	all := make([]gelem, 0, len(f.Identities))

	for name, el := range f.Identities {
		all = append(all, gelem{name: name, el: el})
	}

	// make sure we process inlining determinstically:
	// start with the least-complex elems;
	// use identifier names as a tie-breaker
	sort.Slice(all, func(i, j int) bool {
		ig, jg := &all[i], &all[j]
		ic, jc := ig.el.Complexity(), jg.el.Complexity()
		return ic < jc || (ic == jc && ig.name < jg.name)
	})

	for i := range all {
		name := all[i].name
		pushstate(name)
		switch el := all[i].el.(type) {
		case *gen.Struct:
			for i := range el.Fields {
				f.nextInline(&el.Fields[i].FieldElem, name)
			}
		case *gen.Array:
			f.nextInline(&el.Els, name)
		case *gen.Slice:
			f.nextInline(&el.Els, name)
		case *gen.Map:
			f.nextInline(&el.Value, name)
		case *gen.Ptr:
			f.nextInline(&el.Value, name)
		}
		popstate()
	}
}

const fatalloop = `detected infinite recursion in inlining loop!
Please file a bug at github.com/tinylib/msgp/issues!
Thanks!
`

func (f *FileSet) nextInline(ref *gen.Elem, root string) {
	switch el := (*ref).(type) {
	case *gen.BaseElem:
		// ensure that we're not inlining
		// a type into itself
		typ := el.TypeName()
		if el.Value == gen.IDENT && typ != root {
			if node, ok := f.Identities[typ]; ok && node.Complexity() < maxComplex {
				infof("inlining %s\n", typ)

				// This should never happen; it will cause
				// infinite recursion.
				if node == *ref {
					panic(fatalloop)
				}

				*ref = node.Copy()
				f.nextInline(ref, node.TypeName())
			} else if !ok && !el.Resolved() {
				// this is the point at which we're sure that
				// we've got a type that isn't a primitive,
				// a library builtin, or a processed type
				warnf("unresolved identifier: %s\n", typ)
			}
		}
	case *gen.Struct:
		for i := range el.Fields {
			f.nextInline(&el.Fields[i].FieldElem, root)
		}
	case *gen.Array:
		f.nextInline(&el.Els, root)
	case *gen.Slice:
		f.nextInline(&el.Els, root)
	case *gen.Map:
		f.nextInline(&el.Value, root)
	case *gen.Ptr:
		f.nextInline(&el.Value, root)
	default:
		panic("bad elem type")
	}
}<|MERGE_RESOLUTION|>--- conflicted
+++ resolved
@@ -1,13 +1,9 @@
 package parse
 
 import (
-<<<<<<< HEAD
-	"github.com/GannettDigital/msgp/gen"
-=======
 	"sort"
 
-	"github.com/tinylib/msgp/gen"
->>>>>>> 7dcb1f1e
+	"github.com/GannettDigital/msgp/gen"
 )
 
 // This file defines when and how we
